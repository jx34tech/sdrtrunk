package source.tuner.airspy;

import java.nio.ByteBuffer;
import java.nio.ByteOrder;
import java.text.DecimalFormat;
import java.util.ArrayList;
import java.util.EnumSet;
import java.util.List;
import java.util.concurrent.CopyOnWriteArrayList;
import java.util.concurrent.LinkedTransferQueue;
import java.util.concurrent.ScheduledFuture;
import java.util.concurrent.TimeUnit;
import java.util.concurrent.atomic.AtomicBoolean;

import javax.usb.UsbException;

import org.apache.commons.io.EndianUtils;
import org.slf4j.Logger;
import org.slf4j.LoggerFactory;
import org.usb4java.Device;
import org.usb4java.DeviceHandle;
import org.usb4java.LibUsb;
import org.usb4java.LibUsbException;
import org.usb4java.Transfer;
import org.usb4java.TransferCallback;

import sample.Broadcaster;
import sample.Listener;
import sample.complex.ComplexBuffer;
import source.SourceException;
import source.tuner.TunerController;
import source.tuner.configuration.TunerConfiguration;
import controller.ThreadPoolManager;
import controller.ThreadPoolManager.ThreadType;
import dsp.filter.dc.DCRemovalFilter_RB;
import dsp.filter.hilbert.HilbertTransform;

/**
 * SDR Trunk 
 * Copyright (C) 2015 Dennis Sheirer
 *    
 * Ported from libairspy at:
 * https://github.com/airspy/host/tree/master/libairspy
 * -----------------------------------------------------------------------------
 * Copyright (c) 2013, Michael Ossmann <mike@ossmann.com>
 * Copyright (c) 2012, Jared Boone <jared@sharebrained.com>
 * Copyright (c) 2014, Youssef Touil <youssef@airspy.com>
 * Copyright (c) 2014, Benjamin Vernoux <bvernoux@airspy.com>
 * Copyright (c) 2015, Ian Gilmour <ian@sdrsharp.com>
 * 
 * All rights reserved.
 * 
 * Redistribution and use in source and binary forms, with or without 
 * modification, are permitted provided that the following conditions are met:
 * 
 * Redistributions of source code must retain the above copyright notice, this 
 * list of conditions and the following disclaimer.
 * Redistributions in binary form must reproduce the above copyright notice, 
 * this list of conditions and the following disclaimer in the documentation 
 * and/or other materials provided with the distribution.
 * Neither the name of AirSpy nor the names of its contributors may be used to 
 * endorse or promote products derived from this software without specific prior 
 * written permission.
 * 
 * THIS SOFTWARE IS PROVIDED BY THE COPYRIGHT HOLDERS AND CONTRIBUTORS "AS IS" 
 * AND ANY EXPRESS OR IMPLIED WARRANTIES, INCLUDING, BUT NOT LIMITED TO, THE 
 * IMPLIED WARRANTIES OF MERCHANTABILITY AND FITNESS FOR A PARTICULAR PURPOSE 
 * ARE DISCLAIMED. IN NO EVENT SHALL THE COPYRIGHT HOLDER OR CONTRIBUTORS BE 
 * LIABLE FOR ANY DIRECT, INDIRECT, INCIDENTAL, SPECIAL, EXEMPLARY, OR 
 * CONSEQUENTIAL DAMAGES (INCLUDING, BUT NOT LIMITED TO, PROCUREMENT OF 
 * SUBSTITUTE GOODS OR SERVICES; LOSS OF USE, DATA, OR PROFITS; OR BUSINESS 
 * INTERRUPTION) HOWEVER CAUSED AND ON ANY THEORY OF LIABILITY, WHETHER IN 
 * CONTRACT, STRICT LIABILITY, OR TORT (INCLUDING NEGLIGENCE OR OTHERWISE) 
 * ARISING IN ANY WAY OUT OF THE USE OF THIS SOFTWARE, EVEN IF ADVISED OF THE 
 * POSSIBILITY OF SUCH DAMAGE.
 */

public class AirspyTunerController extends TunerController
{
	public static final Gain LINEARITY_GAIN_DEFAULT = Gain.LINEARITY_14;
	public static final Gain SENSITIVITY_GAIN_DEFAULT = Gain.SENSITIVITY_10;
	public static final int GAIN_MIN = 1;
	public static final int GAIN_MAX = 22;
	public static final int LNA_GAIN_MIN = 0;
	public static final int LNA_GAIN_MAX = 14;
	public static final int LNA_GAIN_DEFAULT = 7;
	public static final int MIXER_GAIN_MIN = 0;
	public static final int MIXER_GAIN_MAX = 15;
	public static final int MIXER_GAIN_DEFAULT = 9;
	public static final int IF_GAIN_MIN = 0;
	public static final int IF_GAIN_MAX = 15;
	public static final int IF_GAIN_DEFAULT = 9;
	public static final long FREQUENCY_MIN = 24000000l;
	public static final long FREQUENCY_MAX = 1800000000l;
	public static final long FREQUENCY_DEFAULT = 101100000;
	public static final double USABLE_BANDWIDTH_PERCENT = 0.90;
	public static final AirspySampleRate DEFAULT_SAMPLE_RATE =
			new AirspySampleRate( 0, 10000000, "10.00 MHz" );

	public static final long USB_TIMEOUT_MS = 2000l; //milliseconds
	public static final byte USB_ENDPOINT = (byte)0x81;
	public static final byte USB_INTERFACE = (byte)0x0;
	public static final int TRANSFER_BUFFER_POOL_SIZE = 16;
	
	public static final byte USB_REQUEST_IN = 
								(byte)( LibUsb.ENDPOINT_IN | 
										LibUsb.REQUEST_TYPE_VENDOR | 
										LibUsb.RECIPIENT_DEVICE );
	
	public static final byte USB_REQUEST_OUT = 
								(byte)( LibUsb.ENDPOINT_OUT | 
										LibUsb.REQUEST_TYPE_VENDOR | 
										LibUsb.RECIPIENT_DEVICE );

	public static final DecimalFormat MHZ_FORMATTER = new DecimalFormat( "#.00 MHz" );
	
	private final static Logger mLog = 
			LoggerFactory.getLogger( AirspyTunerController.class );
	
	private Device mDevice;
	private DeviceHandle mDeviceHandle;

	private ThreadPoolManager mThreadPoolManager;
	private LinkedTransferQueue<byte[]> mFilledBuffers = 
			new LinkedTransferQueue<byte[]>();
    private Broadcaster<ComplexBuffer> mComplexBufferBroadcaster = new Broadcaster<>();
	private int mBufferSize = 262144;
	private BufferProcessor mBufferProcessor = new BufferProcessor();
	private AirspySampleAdapter mSampleAdapter = new AirspySampleAdapter();
	private DCRemovalFilter_RB mDCFilter = new DCRemovalFilter_RB( 0.01f );
	private HilbertTransform mHilbertTransform = new HilbertTransform();
	
	private AirspyDeviceInformation mDeviceInfo;
	private List<AirspySampleRate> mSampleRates = new ArrayList<>();
	private int mSampleRate = 0;
	
	public AirspyTunerController( Device device, ThreadPoolManager threadPoolManager ) 
										  throws SourceException 
	{
		super( FREQUENCY_MIN, FREQUENCY_MAX, 0, USABLE_BANDWIDTH_PERCENT );
		
		mDevice = device;
		mThreadPoolManager = threadPoolManager;
	}
	
	public void init() throws SourceException
	{
		mDeviceHandle = new DeviceHandle();

		int result = LibUsb.open( mDevice, mDeviceHandle );
		
		if( result != 0 )
		{
			if( result == LibUsb.ERROR_ACCESS )
			{
				mLog.error( "Unable to access Airspy - insufficient permissions."
					+ "  If you are running a Linux OS, have you installed the "
					+ "airspy rules file in \\etc\\udev\\rules.d ??" );
			}
			
			throw new SourceException( "Couldn't open airspy device - " +
				LibUsb.strError( result ) );
		}

		try
		{
			claimInterface();
		}
		catch( Exception e )
		{
			throw new SourceException( "Airspy Tuner Controller - error while "
					+ "setting USB configuration, claiming USB interface or "
					+ "reset the kernel mode driver", e );
		}
		
		try
		{
			setSamplePacking( false );
		}
		catch( LibUsbException | UsbException | UnsupportedOperationException e )
		{
			mLog.info( "Sample packing is not supported by airspy firmware" );
		}
		
		try
		{
			setReceiverMode( true );
		}
		catch( Exception e )
		{
			mLog.error( "Couldn't enable airspy receiver mode", e );
		}

		setFrequency( FREQUENCY_DEFAULT );
		
		try
		{
			determineAvailableSampleRates();
		} 
		catch ( LibUsbException | UsbException e )
		{
			mLog.error( "Error identifying available samples rates", e );
		}
		
		try
		{
			setSampleRate( DEFAULT_SAMPLE_RATE );
		} 
		catch ( IllegalArgumentException | LibUsbException | UsbException e )
		{
			mLog.error( "Setting sample rate is not supported by firmware", e );
		}
	}
	
	/**
	 * Claims the USB interface.  If another application currently has
	 * the interface claimed, the USB_FORCE_CLAIM_INTERFACE setting
	 * will dictate if the interface is forcibly claimed from the other 
	 * application
	 */
	private void claimInterface() throws SourceException
	{
		if( mDeviceHandle != null )
		{
			int result = LibUsb.kernelDriverActive( mDeviceHandle, USB_INTERFACE );
					
			if( result == 1 )
			{
				
				result = LibUsb.detachKernelDriver( mDeviceHandle, USB_INTERFACE );

				if( result != LibUsb.SUCCESS )
				{
					mLog.error( "failed attempt to detach kernel driver [" + 
							LibUsb.errorName( result ) + "]" );
					
					throw new SourceException( "couldn't detach kernel driver "
							+ "from device" );
				}
			}

			result = LibUsb.setConfiguration( mDeviceHandle, 1 );
			
			if( result != LibUsb.SUCCESS )
			{
				throw new SourceException( "couldn't set USB configuration 1 [" + 
					LibUsb.errorName( result ) + "]" );
			}

			result = LibUsb.claimInterface( mDeviceHandle, USB_INTERFACE );
			
			if( result != LibUsb.SUCCESS )
			{
				throw new SourceException( "couldn't claim usb interface [" + 
					LibUsb.errorName( result ) + "]" );
			}
		}
		else
		{
			throw new SourceException( "couldn't claim usb interface - no "
					+ "device handle" );
		}
	}
	
<<<<<<< HEAD
    public static String getTransferStatus( int status )
	{
		switch( status )
		{
			case 0:
				return "TRANSFER COMPLETED (0)";
			case 1:
				return "TRANSFER ERROR (1)";
			case 2:
				return "TRANSFER TIMED OUT (2)";
			case 3:
				return "TRANSFER CANCELLED (3)";
			case 4:
				return "TRANSFER STALL (4)";
			case 5:
				return "TRANSFER NO DEVICE (5)";
			case 6:
				return "TRANSFER OVERFLOW (6)";
			default:
				return "UNKNOWN TRANSFER STATUS (" + status + ")";
		}
	}

    @Override
=======
	 public static String getTransferStatus( int status )
	 {
	 	switch( status )
	 	{
	 		case 0:
	 			return "TRANSFER COMPLETED (0)";
	 		case 1:
	 			return "TRANSFER ERROR (1)";
	 		case 2:
	 			return "TRANSFER TIMED OUT (2)";
	 		case 3:
	 			return "TRANSFER CANCELLED (3)";
	 		case 4:
	 			return "TRANSFER STALL (4)";
	 		case 5:
	 			return "TRANSFER NO DEVICE (5)";
	 		case 6:
	 			return "TRANSFER OVERFLOW (6)";
	 		default:
	 			return "UNKNOWN TRANSFER STATUS (" + status + ")";
	 	}
	 }

	 
	@Override
>>>>>>> 64fee2c7
	public void apply( TunerConfiguration config ) throws SourceException
	{
		if( config instanceof AirspyTunerConfiguration )
		{
			AirspyTunerConfiguration airspy = (AirspyTunerConfiguration)config;

			int sampleRate = airspy.getSampleRate();

			AirspySampleRate rate = getSampleRate( sampleRate );

			if( rate == null )
			{
				rate = DEFAULT_SAMPLE_RATE;
			}
			
			try
			{
				setSampleRate( rate );
			}
			catch( UsbException e )
			{
				throw new SourceException( "Couldn't set sample rate [" + 
						rate.toString() + "]", e );
			}

			try
			{
				setIFGain( airspy.getIFGain() );
				setMixerGain( airspy.getMixerGain() );
				setLNAGain( airspy.getLNAGain() );
				
				setMixerAGC( airspy.isMixerAGC() );
				setLNAAGC( airspy.isLNAAGC() );

				//Set the gain mode last, so custom values are already set, and
				//linearity and sensitivity modes will automatically override
				//the custom values.
				setGain( airspy.getGain() );
			}
			catch( Exception e )
			{
				throw new SourceException( "Couldn't apply gain settings from "
						+ "airspy config", e );
			}
			
		}
		else
		{
			throw new IllegalArgumentException( "Invalid tuner config:" + 
						config.getClass() );
		}
	}

	@Override
	public long getTunedFrequency() throws SourceException
	{
		return mFrequencyController.getTunedFrequency();
	}

	@Override
	public void setTunedFrequency( long frequency ) throws SourceException
	{
		if( FREQUENCY_MIN <= frequency && frequency <= FREQUENCY_MAX )
		{
			ByteBuffer buffer = ByteBuffer.allocateDirect( 4 );
			
			buffer.order( ByteOrder.LITTLE_ENDIAN );

			buffer.putInt( (int)frequency );

			buffer.rewind();

			try
			{
				write( Command.SET_FREQUENCY, 0, 0, buffer );
			}
			catch( UsbException e )
			{
				mLog.error( "error setting frequency [" + frequency + "]", e );
				
				throw new SourceException( "error setting frequency [" + 
						frequency + "]", e );
			}
		}
		else
		{
			throw new SourceException( "Frequency [" + frequency + "] outside "
				+ "of tunable range " + FREQUENCY_MIN + "-" + FREQUENCY_MAX );
		}
	}

	@Override
	public int getCurrentSampleRate() throws SourceException
	{
		return mSampleRate;
	}

	/**
	 * Sets the sample rate to the rate specified by the index value in the 
	 * available sample rates map
	 * 
	 * @param index to a sample rate in the available samples rates map.
	 * 
	 * @throws IllegalArgumentException if index is not a valid rate index
	 * @throws LibUsbException if there was a read error or if this operation
	 * is not supported by the current firmware
	 * 
	 * @throws UsbException if there was a USB error
	 */
	public void setSampleRate( AirspySampleRate rate ) throws
				LibUsbException, UsbException
	{
		if( rate.getRate() != mSampleRate )
		{
			int result = readByte( Command.SET_SAMPLE_RATE, 0, rate.getIndex(), true );

			if( result != 1 )
			{
				throw new UsbException( "Error setting sample rate [" + 
						rate + "] rate - return value [" + result + "]" );
			}
			else
			{
				mSampleRate = rate.getRate();
				mFrequencyController.setSampleRate( mSampleRate );
			}
		}
	}

	/**
	 * Returns a list of sample rates supported by the firmware version 
	 */
	public List<AirspySampleRate> getSampleRates()
	{
		return mSampleRates;
	}
	
	/**
	 * Airspy sample rate object that matches the current sample rate setting.
	 */
	public AirspySampleRate getAirspySampleRate()
	{
		return getSampleRate( mSampleRate );
	}

	/**
	 * Airspy sample rate object that matches the specified rate in hertz, or
	 * null if there are no available sample rates for the tuner that match the
	 * argument value.
	 */
	public AirspySampleRate getSampleRate( int rate )
	{
		for( AirspySampleRate sampleRate: mSampleRates )
		{
			if( sampleRate.getRate() == rate )
			{
				return sampleRate;
			}
		}
		
		//We should never get to here ...
		return null;
	}
	
	/**
	 * Enables/Disables sample packing to allow two 12-bit samples to be packed
	 * into 3 bytes (enabled) or 4 bytes (disabled).
	 * 
	 * @param enabled
	 * 
	 * @throws UsbException if sample packing is not supported by the current
	 * device firmware or if there were usb communication issues
	 */
	public void setSamplePacking( boolean enabled ) 
						throws LibUsbException, UsbException
	{
		int result = readByte( Command.SET_PACKING, 0, ( enabled ? 1 : 0 ), true );
		
		if( result != 1 )
		{
			throw new UsbException( "Couldnt set sample packing enabled: " + enabled  );
		}

		/* If we didn't throw an exception above, then update the sample adapter
		 * to process samples accordingly */
		mSampleAdapter.setSamplePacking( enabled );
	}
	
	/**
	 * Enables/disables the mixer automatic gain setting
	 * 
	 * @param enabled
	 * 
	 * @throws LibUsbException on unsuccessful read operation
	 * @throws UsbException on USB error
	 */
	public void setMixerAGC( boolean enabled )
						throws LibUsbException, UsbException
	{
		int result = readByte( Command.SET_MIXER_AGC, 0, ( enabled ? 1 : 0 ), true );
		
		if( result != LibUsb.SUCCESS )
		{
			throw new UsbException( "Couldnt set mixer AGC enabled: " + enabled  );
		}
	}

	/**
	 * Enables/disables the low noise amplifier automatic gain setting
	 * 
	 * @param enabled
	 * 
	 * @throws LibUsbException on unsuccessful read operation
	 * @throws UsbException on USB error
	 */
	public void setLNAAGC( boolean enabled ) throws LibUsbException, UsbException
	{
		int result = readByte( Command.SET_LNA_AGC, 0, ( enabled ? 1 : 0 ), true );
		
		if( result != LibUsb.SUCCESS )
		{
			throw new UsbException( "Couldnt set LNA AGC enabled: " + enabled  );
		}
	}
	
	public void setGain( Gain gain ) throws UsbException
	{
		if( gain != Gain.CUSTOM )
		{
			setMixerAGC( false );
			setLNAAGC( false );
			setLNAGain( gain.getLNA() );
			setMixerGain( gain.getMixer() );
			setIFGain( gain.getIF() );
		}
	}

	/**
	 * Sets LNA gain
	 * 
	 * @param gain - value within range of LNA_GAIN_MIN to LNA_GAIN_MAX
	 * 
	 * @throws LibUsbException on error in java USB wrapper
	 * @throws UsbException on error in USB transfer
	 * @throws IllegalArgumentException if gain value is invalid
	 */
	public void setLNAGain( int gain ) 
			throws LibUsbException, UsbException, IllegalArgumentException
	{
		if( LNA_GAIN_MIN <= gain && gain <= LNA_GAIN_MAX )
		{
			int result = readByte( Command.SET_LNA_GAIN, 0, gain, true );
			
			if( result != LibUsb.SUCCESS )
			{
				throw new UsbException( "Couldnt set LNA gain to: " + gain  );
			}
		}
		else
		{
			throw new IllegalArgumentException( "LNA gain value [" + gain + 
				"] is outside value range: " + LNA_GAIN_MIN + "-" + LNA_GAIN_MAX );
		}
	}

	/**
	 * Sets Mixer gain
	 * 
	 * @param gain - value within range of MIXER_GAIN_MIN to MIXER_GAIN_MAX
	 * 
	 * @throws LibUsbException on error in java USB wrapper
	 * @throws UsbException on error in USB transfer
	 * @throws IllegalArgumentException if gain value is invalid
	 */
	public void setMixerGain( int gain ) 
			throws LibUsbException, UsbException, IllegalArgumentException
	{
		if( MIXER_GAIN_MIN <= gain && gain <= MIXER_GAIN_MAX )
		{
			int result = readByte( Command.SET_MIXER_GAIN, 0, gain, true );
			
			if( result != LibUsb.SUCCESS )
			{
				throw new UsbException( "Couldnt set mixer gain to: " + gain  );
			}
		}
		else
		{
			throw new IllegalArgumentException( "Mixer gain value [" + gain + 
				"] is outside value range: " + MIXER_GAIN_MIN + "-" + MIXER_GAIN_MAX );
		}
	}

	/**
	 * Sets IF (VGA) gain
	 * 
	 * @param gain - value within range of VGA_GAIN_MIN to VGA_GAIN_MAX
	 * 
	 * @throws LibUsbException on error in java USB wrapper
	 * @throws UsbException on error in USB transfer
	 * @throws IllegalArgumentException if gain value is invalid
	 */
	public void setIFGain( int gain ) 
			throws LibUsbException, UsbException, IllegalArgumentException
	{
		if( IF_GAIN_MIN <= gain && gain <= IF_GAIN_MAX )
		{
			int result = readByte( Command.SET_VGA_GAIN, 0, gain, true );
			
			if( result != LibUsb.SUCCESS )
			{
				throw new UsbException( "Couldnt set VGA gain to: " + gain  );
			}
		}
		else
		{
			throw new IllegalArgumentException( "VGA gain value [" + gain + 
				"] is outside value range: " + IF_GAIN_MIN + "-" + IF_GAIN_MAX );
		}
	}
	
	public void setReceiverMode( boolean enabled ) throws LibUsbException, UsbException
	{
		//Empty buffer to throw away
		ByteBuffer buffer = ByteBuffer.allocateDirect( 0 );
		
		write( Command.RECEIVER_MODE, ( enabled ? 1 : 0 ), 0, buffer );
	}
	
	/**
	 * Queries the device for available sample rates.  Will always provide at
	 * least the default 10 MHz sample rate.
	 */
	private void determineAvailableSampleRates() 
						throws LibUsbException, UsbException
	{
		mSampleRates.clear();
		
		mSampleRates.add( DEFAULT_SAMPLE_RATE );
		
		//Get a count of available sample rates.  If we get an exception, then
		//we're using an older firmware revision and only the default 10 MHz
		//rate is supported
		try
		{
			byte[] rawCount = readArray( Command.GET_SAMPLE_RATES, 0, 0, 4 );

			
			if( rawCount != null )
			{
				int count = EndianUtils.readSwappedInteger( rawCount, 0 );
				
				byte[] rawRates = readArray( Command.GET_SAMPLE_RATES, 0, 
						count, ( count * 4 ) );

				for( int x = 0; x < count; x++ )
				{
					int rate = EndianUtils.readSwappedInteger( rawRates, ( x * 4 ) );
					
					if( rate != DEFAULT_SAMPLE_RATE.getRate() )
					{
						mSampleRates.add( new AirspySampleRate( x, rate, 
								formatSampleRate( rate ) ) );
					}
				}
			}
		}
		catch( LibUsbException e )
		{
			//Press on, nothing else to do here ..
		}
	}

	/**
	 * Formats the rate in hertz for display as megahertz
	 */
	private static String formatSampleRate( int rate )
	{
		return MHZ_FORMATTER.format( (double)rate / 1E6d );
	}

	/**
	 * Device information
	 */
	public AirspyDeviceInformation getDeviceInfo()
	{
		//Lazy initialization
		if( mDeviceInfo == null )
		{
			readDeviceInfo();
		}
		
		return mDeviceInfo;
	}

	/**
	 * Reads version information from the device and populates the info object
	 */
	private void readDeviceInfo()
	{
		if( mDeviceInfo == null )
		{
			mDeviceInfo = new AirspyDeviceInformation();
		}

		/* Board ID */
		try
		{
			int boardID = readByte( Command.BOARD_ID_READ, 0, 0, true );
			
			mDeviceInfo.setBoardID( boardID );
		} 
		catch ( LibUsbException | UsbException e )
		{
			mLog.error( "Error reading airspy board ID", e );
		}

		/* Version String */
		try
		{
			//NOTE: libairspy is internally reading 127 bytes, however airspy_info 
			//script is telling it to read 255 bytes ... things that make you go hmmmm
			byte[] version = readArray( Command.VERSION_STRING_READ, 0, 0, 127 );

			mDeviceInfo.setVersion( version );
		} 
		catch ( LibUsbException | UsbException e )
		{
			mLog.error( "Error reading airspy version string", e );
		}
		
		/* Part ID and Serial Number */
		try
		{
			//Read 6 x 32-bit integers = 24 bytes
			byte[] serial = readArray( 
					Command.BOARD_PART_ID_SERIAL_NUMBER_READ, 0, 0, 24 );
			
			mDeviceInfo.setPartAndSerialNumber( serial );
		} 
		catch ( LibUsbException | UsbException e )
		{
			mLog.error( "Error reading airspy version string", e );
		}
	}
	
	/**
	 * Reads a single byte value from the device.
	 * 
	 * @param command - airspy command
	 * 
	 * @param value - value field for usb setup packet
	 * @param index - index field for usb setup packet
	 * 
	 * @return - byte value as an integer
	 * 
	 * @throws LibUsbException if the operation is unsuccesful
	 * @throws UsbException on any usb errors
	 */
	private int readByte( Command command, int value, int index, boolean signed ) 
							throws LibUsbException, UsbException
	{
		if( mDeviceHandle != null )
		{
			ByteBuffer buffer = ByteBuffer.allocateDirect( 1 );
			
			int transferred = LibUsb.controlTransfer( mDeviceHandle, 
													  USB_REQUEST_IN, 
													  command.getValue(), 
													  (short)value,
													  (short)index,
													  buffer, 
													  USB_TIMEOUT_MS );

			if( transferred < 0 )
			{
				throw new LibUsbException( "read error", transferred );
			}

			byte result = buffer.get( 0 );
			
			if( signed )
			{
				return ( result & 0xFF );
			}
			else
			{
				return result;
			}
		}
		else
		{
			throw new LibUsbException( "device handle is null", 
							LibUsb.ERROR_NO_DEVICE );
		}
	}

	/**
	 * Reads a multi-byte value from the device 
	 * 
	 * @param command - airspy command
	 * @param value - usb packet value
	 * @param index - usb packet index
	 * @param length - number of bytes to read
	 * @return - bytes read from the device 
	 * 
	 * @throws LibUsbException if quantity of bytes read doesn't equal the
	 * 			requested number of bytes
	 * @throws UsbException on error communicating with the device
	 */
	private byte[] readArray( Command command, int value, int index, int length ) 
			throws LibUsbException, UsbException
	{
		if( mDeviceHandle != null )
		{
			ByteBuffer buffer = ByteBuffer.allocateDirect( length );
			
			int transferred = LibUsb.controlTransfer( mDeviceHandle, 
													  USB_REQUEST_IN, 
													  command.getValue(), 
													  (short)value,
													  (short)index,
													  buffer, 
													  USB_TIMEOUT_MS );
			
			if( transferred < 0 )
			{
				throw new LibUsbException( "read error", transferred );
			}

			byte[] results = new byte[ transferred ];

			buffer.get( results );
			
			return results;
		}
		else
		{
			throw new LibUsbException( "device handle is null", 
							LibUsb.ERROR_NO_DEVICE );
		}
	}
	
	/**
	 * Writes the buffer contents to the device
	 * 
	 * @param command - airspy command
	 * @param value - usb packet value
	 * @param index - usb packet index
	 * @param buffer - data to write to the device
	 * @throws UsbException on error
	 */
	public void write( Command command, int value, int index, ByteBuffer buffer ) 
									throws UsbException
	{
		if( mDeviceHandle != null )
		{
			int transferred = LibUsb.controlTransfer( mDeviceHandle, 
													  USB_REQUEST_OUT,
													  command.getValue(),
													  (short)value, 
													  (short)index, 
													  buffer, 
													  USB_TIMEOUT_MS );
		
			if( transferred < 0 )
			{
				throw new LibUsbException( "error writing byte buffer", 
								transferred );
			}
			else if( transferred != buffer.capacity() )
			{
				throw new LibUsbException( "transferred bytes [" + 
						transferred + "] is not what was expected [" + 
						buffer.capacity() + "]", transferred );
			}
		}
		else
		{
			throw new LibUsbException( "device handle is null", 
							LibUsb.ERROR_NO_DEVICE );
		}
	}

	public enum GainMode
	{
		LINEARITY,
		SENSITIVITY,
		CUSTOM;
	}
	
	public enum Gain
	{
		LINEARITY_1( 1, 4, 0, 0 ),
		LINEARITY_2( 2, 5, 0, 0 ),
		LINEARITY_3( 3, 6, 1, 0 ),
		LINEARITY_4( 4, 7, 1, 0 ),
		LINEARITY_5( 5, 8, 1, 0 ),
		LINEARITY_6( 6, 9, 1, 0 ),
		LINEARITY_7( 7, 10, 2, 0 ),
		LINEARITY_8( 8, 10, 2, 1 ),
		LINEARITY_9( 9, 10, 0, 3 ),
		LINEARITY_10( 10, 10, 0, 5 ),
		LINEARITY_11( 11, 10, 1, 6 ),
		LINEARITY_12( 12, 10, 0, 8 ),
		LINEARITY_13( 13, 10, 0, 9 ),
		LINEARITY_14( 14, 10, 5, 8 ),
		LINEARITY_15( 15, 10, 6, 9 ),
		LINEARITY_16( 16, 11, 6, 9 ),
		LINEARITY_17( 17, 11, 7, 10 ),
		LINEARITY_18( 18, 11, 8, 12 ),
		LINEARITY_19( 19, 11, 9, 13 ),
		LINEARITY_20( 20, 11, 11, 14 ),
		LINEARITY_21( 21, 12, 12, 14 ),
		LINEARITY_22( 22, 13, 12, 14 ),
		SENSITIVITY_1( 1, 4, 0, 0 ),
		SENSITIVITY_2( 2, 4, 0, 1 ),
		SENSITIVITY_3( 3, 4, 0, 2 ),
		SENSITIVITY_4( 4, 4, 0, 3 ),
		SENSITIVITY_5( 5, 4, 1, 5 ),
		SENSITIVITY_6( 6, 4, 2, 6 ),
		SENSITIVITY_7( 7, 4, 2, 7 ),
		SENSITIVITY_8( 8, 4, 3, 8 ),
		SENSITIVITY_9( 9, 4, 4, 9 ),
		SENSITIVITY_10( 10, 5, 4, 9 ),
		SENSITIVITY_11( 11, 5, 4, 12 ),
		SENSITIVITY_12( 12, 5, 7, 12 ),
		SENSITIVITY_13( 13, 5, 8, 13 ),
		SENSITIVITY_14( 14, 5, 9, 14 ),
		SENSITIVITY_15( 15, 6, 9, 14 ),
		SENSITIVITY_16( 16, 7, 10, 14 ),
		SENSITIVITY_17( 17, 8, 10, 14 ),
		SENSITIVITY_18( 18, 9, 11, 14 ),
		SENSITIVITY_19( 19, 10, 12, 14 ),
		SENSITIVITY_20( 20, 11, 12, 14 ),
		SENSITIVITY_21( 21, 12, 12, 14 ),
		SENSITIVITY_22( 22, 13, 12, 14 ),
		CUSTOM( 1, 0, 0, 0 );

		private int mValue;
		private int mIF;
		private int mMixer;
		private int mLNA;

		private Gain( int value, int ifGain, int mixer, int lna )
		{
			mValue = value;
			mIF = ifGain;
			mMixer = mixer;
			mLNA = lna;
		}
		
		public int getValue()
		{
			return mValue;
		}
		
		public int getIF()
		{
			return mIF;
		}
		
		public int getMixer()
		{
			return mMixer;
		}
		
		public int getLNA()
		{
			return mLNA;
		}
		
		public static Gain getGain( GainMode mode, int value )
		{
			assert( GAIN_MIN <= value && value <= GAIN_MAX );
			
			switch( mode )
			{
				case LINEARITY:
					for( Gain gain: getLinearityGains() )
					{
						if( gain.getValue() == value )
						{
							return gain;
						}
					}
					return LINEARITY_GAIN_DEFAULT;
				case SENSITIVITY:
					for( Gain gain: getSensitivityGains() )
					{
						if( gain.getValue() == value )
						{
							return gain;
						}
					}
					return SENSITIVITY_GAIN_DEFAULT;
				case CUSTOM:
				default:
					return Gain.CUSTOM;
			}
		}
		
		public static GainMode getGainMode( Gain gain )
		{
			if( gain == CUSTOM )
			{
				return GainMode.CUSTOM;
			}
			else if( getLinearityGains().contains( gain ) )
			{
				return GainMode.LINEARITY;
			}
			else if( getSensitivityGains().contains( gain ) )
			{
				return GainMode.SENSITIVITY;
			}
			
			return GainMode.CUSTOM;
		}
		
		public static EnumSet<Gain> getLinearityGains()
		{
			return EnumSet.range( LINEARITY_1, LINEARITY_22 );
		}
		
		public static EnumSet<Gain> getSensitivityGains()
		{
			return EnumSet.range( SENSITIVITY_1, SENSITIVITY_22 );
		}
	}
	
	
	
	/**
	 * Airspy Board Identifier
	 */
	public enum BoardID
	{
		AIRSPY( 0, "Airspy" ),
		UNKNOWN( -1, "Unknown" );

		private int mValue;
		private String mLabel;
		
		private BoardID( int value, String label )
		{
			mValue = value;
			mLabel = label;
		}
		
		public int getValue()
		{
			return mValue;
		}
		
		public String getLabel()
		{
			return mLabel;
		}
		
		public static BoardID fromValue( int value )
		{
			if( value == 0 )
			{
				return AIRSPY;
			}
			
			return UNKNOWN;
		}
	}
	
	/**
	 * Airspy Commands
	 */
	public enum Command
	{
		INVALID( 0 ),
		RECEIVER_MODE( 1 ),
		SI5351C_WRITE( 2 ),
		SI5351C_READ( 3 ),
		R820T_WRITE( 4 ),
		R820T_READ( 5 ),
		SPIFLASH_ERASE( 6 ),
		SPIFLASH_WRITE( 7 ),
		SPIFLASH_READ( 8 ),
		BOARD_ID_READ( 9 ),
		VERSION_STRING_READ( 10 ),
		BOARD_PART_ID_SERIAL_NUMBER_READ( 11 ),
		SET_SAMPLE_RATE( 12 ),
		SET_FREQUENCY( 13 ),
		SET_LNA_GAIN( 14 ),
		SET_MIXER_GAIN( 15 ),
		SET_VGA_GAIN( 16 ),
		SET_LNA_AGC( 17 ),
		SET_MIXER_AGC( 18 ),
		MS_VENDOR_COMMAND( 19 ),
		SET_RF_BIAS_COMMAND( 20 ),
		GPIO_WRITE( 21 ),
		GPIO_READ( 22 ),
		GPIO_DIR__WRITE( 23 ),
		GPIO_DIR_READ( 24 ),
		GET_SAMPLE_RATES( 25 ),
		SET_PACKING( 26 );
		
		private int mValue;
		
		private Command( int value )
		{
			mValue = value;
		}
		
		public byte getValue()
		{
			return (byte)mValue;
		}
		
		public static Command fromValue( int value )
		{
			if( 0 <= value && value <= 25 )
			{
				return Command.values()[ value ];
			}
			
			return INVALID;
		}
	}
	
	public enum ReceiverMode
	{
		OFF( 0 ),
		ON( 1 );
		
		private int mValue;
		
		private ReceiverMode( int value )
		{
			mValue = value;
		}
		
		public int getValue()
		{
			return mValue;
		}
	}

	/**
	 * General Purpose Input/Output Ports (accessible on the airspy board)
	 */
	public enum GPIOPort
	{
		PORT_0( 0 ),
		PORT_1( 1 ),
		PORT_2( 2 ),
		PORT_3( 3 ),
		PORT_4( 4 ),
		PORT_5( 5 ),
		PORT_6( 6 ),
		PORT_7( 7 );
		
		private int mValue;
		
		private GPIOPort( int value )
		{
			mValue = value;
		}
		
		public int getValue()
		{
			return mValue;
		}
	}
	
	/**
	 * General Purpose Input/Output Pins (accessible on the airspy board)
	 */
	public enum GPIOPin
	{
		PIN_0( 0 ),
		PIN_1( 1 ),
		PIN_2( 2 ),
		PIN_3( 3 ),
		PIN_4( 4 ),
		PIN_5( 5 ),
		PIN_6( 6 ),
		PIN_7( 7 ),
		PIN_8( 8 ),
		PIN_9( 9 ),
		PIN_10( 10 ),
		PIN_11( 11 ),
		PIN_12( 12 ),
		PIN_13( 13 ),
		PIN_14( 14 ),
		PIN_15( 15 ),
		PIN_16( 16 ),
		PIN_17( 17 ),
		PIN_18( 18 ),
		PIN_19( 19 ),
		PIN_20( 20 ),
		PIN_21( 21 ),
		PIN_22( 22 ),
		PIN_23( 23 ),
		PIN_24( 24 ),
		PIN_25( 25 ),
		PIN_26( 26 ),
		PIN_27( 27 ),
		PIN_28( 28 ),
		PIN_29( 29 ),
		PIN_30( 30 ),
		PIN_31( 31 );
		
		private int mValue;
		
		private GPIOPin( int value )
		{
			mValue = value;
		}
		
		public int getValue()
		{
			return mValue;
		}
	}
	
	/**
	 * Adds a sample listener.  If the buffer processing thread is
	 * not currently running, starts it running in a new thread.
	 */
    public void addListener( Listener<ComplexBuffer> listener )
    {
<<<<<<< HEAD
    	synchronized( mComplexBufferBroadcaster )
    	{
=======
    	synchronized ( mComplexBufferBroadcaster )
		{
>>>>>>> 64fee2c7
        	mComplexBufferBroadcaster.addListener( listener );

    		if( mBufferProcessor == null || !mBufferProcessor.isRunning() )
    		{
    			mBufferProcessor = new BufferProcessor();

    			Thread thread = new Thread( mBufferProcessor );
    			thread.setDaemon( true );
    			thread.setName( "Airspy Buffer Processor" );

    			thread.start();
    		}
<<<<<<< HEAD
    	}
=======
		}
>>>>>>> 64fee2c7
    }

	/**
	 * Removes the sample listener.  If this is the last registered listener,
	 * shuts down the buffer processing thread.
	 */
    public void removeListener( Listener<ComplexBuffer> listener )
    {
<<<<<<< HEAD
    	synchronized( mComplexBufferBroadcaster )
    	{
=======
    	synchronized ( mComplexBufferBroadcaster )
		{
>>>>>>> 64fee2c7
        	mComplexBufferBroadcaster.removeListener( listener );
        	
    		if( !mComplexBufferBroadcaster.hasListeners() )
    		{
    			mBufferProcessor.stop();
    		}
<<<<<<< HEAD
    	}
=======
		}
>>>>>>> 64fee2c7
    }
	
	/**
	 * Buffer processing thread.  Fetches samples from the Airspy Tuner and 
	 * dispatches them to all registered listeners
	 */
	public class BufferProcessor implements Runnable, TransferCallback
	{
		private ScheduledFuture<?> mSampleDispatcherTask;
		private LinkedTransferQueue<Transfer> mAvailableTransfers;
		private LinkedTransferQueue<Transfer> mTransfersInProgress = new LinkedTransferQueue<>();
		private AtomicBoolean mRunning = new AtomicBoolean();
		private ByteBuffer mLibUsbHandlerStatus;
		private boolean mCancel = false;
<<<<<<< HEAD

=======
 
>>>>>>> 64fee2c7
		@Override
        public void run()
        {
			if( mRunning.compareAndSet( false, true ) )
			{
	            prepareTransfers();
	            
				mSampleDispatcherTask = mThreadPoolManager.scheduleFixedRate( 
					ThreadType.SOURCE_SAMPLE_PROCESSING, new BufferDispatcher(),
					20, TimeUnit.MILLISECONDS );

<<<<<<< HEAD
	            mLibUsbHandlerStatus = ByteBuffer.allocateDirect( 4 );
	            
=======
				mLibUsbHandlerStatus = ByteBuffer.allocateDirect( 4 );
				
>>>>>>> 64fee2c7
				List<Transfer> transfers = new ArrayList<>();
				
				mCancel = false;
				
<<<<<<< HEAD
            	while( mRunning.get() )
				{
            		mAvailableTransfers.drainTo( transfers );
            		
            		for( Transfer transfer: transfers )
            		{
    					int result = LibUsb.submitTransfer( transfer );
    					
    					if( result == LibUsb.SUCCESS )
    					{
    						mTransfersInProgress.add( transfer );
    					}
						else
						{
    						mLog.error( "error submitting transfer [" + 
    								LibUsb.errorName( result ) + "]" );
    					}
            		}
            		
					int result = LibUsb.handleEventsTimeoutCompleted( 
						null, USB_TIMEOUT_MS, mLibUsbHandlerStatus.asIntBuffer() );
					
					if( result != LibUsb.SUCCESS )
					{
						mLog.error( "error handling events for libusb" );
					}
					
					transfers.clear();
					
					mLibUsbHandlerStatus.rewind();
				}
            	
            	if( mCancel )
            	{
            		for( Transfer transfer: mTransfersInProgress )
            		{
            			LibUsb.cancelTransfer( transfer );
            		}
            		
            		int result = LibUsb.handleEventsTimeoutCompleted( null,
        				USB_TIMEOUT_MS, mLibUsbHandlerStatus.asIntBuffer() );
=======
				while( mRunning.get() )
				{
					mAvailableTransfers.drainTo( transfers );
					
					for( Transfer transfer: transfers )
					{
						int result = LibUsb.submitTransfer( transfer );
						
						if( result == LibUsb.SUCCESS )
						{
							mTransfersInProgress.add( transfer );
						}
						else
						{
							mLog.error( "error submitting transfer [" + 
									LibUsb.errorName( result ) + "]" );
						}
					}
					
					int result = LibUsb.handleEventsTimeoutCompleted( 
						null, USB_TIMEOUT_MS, mLibUsbHandlerStatus.asIntBuffer() );
>>>>>>> 64fee2c7
					
					if( result != LibUsb.SUCCESS )
					{
						mLog.error( "error handling events for libusb" );
					}
					
<<<<<<< HEAD
=======
					transfers.clear();
					
					mLibUsbHandlerStatus.rewind();
				}
				
				if( mCancel )
				{
					for( Transfer transfer: mTransfersInProgress )
					{
						LibUsb.cancelTransfer( transfer );
					}
					
					int result = LibUsb.handleEventsTimeoutCompleted( null, 
						USB_TIMEOUT_MS, mLibUsbHandlerStatus.asIntBuffer() );
					
					if( result != LibUsb.SUCCESS )
					{
						mLog.error( "error handling events for libusb during cancel" );
					}
					
>>>>>>> 64fee2c7
					mLibUsbHandlerStatus.rewind();
				}
			}
        }

		/**
		 * Stops the sample fetching thread
		 */
		public void stop()
		{
			mCancel = true;
			
			if( mRunning.compareAndSet( true, false ) )
			{
				if( mSampleDispatcherTask != null )
				{
					mSampleDispatcherTask.cancel( true );
					mFilledBuffers.clear();
				}
			}
		}

		/**
		 * Indicates if this thread is running
		 */
		public boolean isRunning()
		{
			return mRunning.get();
		}
		
		@Override
	    public void processTransfer( Transfer transfer )
	    {
			mTransfersInProgress.remove( transfer );
			
			switch( transfer.status() )
			{
				case LibUsb.TRANSFER_COMPLETED:
				case LibUsb.TRANSFER_STALL:
					if( transfer.actualLength() > 0 )
					{
						ByteBuffer buffer = transfer.buffer();
						
						byte[] data = new byte[ transfer.actualLength() ];
						
						buffer.get( data );
		
						buffer.rewind();
		
						if( isRunning() )
						{
							mFilledBuffers.add( data );
						}
					}
					break;
				case LibUsb.TRANSFER_CANCELLED:
					break;
				default:
					/* unexpected error */
					mLog.error( "transfer error [" + 
						getTransferStatus( transfer.status() ) + 
						"] transferred actual: " + transfer.actualLength() );
			}
			
			mAvailableTransfers.add( transfer );
	    }
		
	    /**
	     * Prepares (allocates) a set of transfer buffers for use in 
	     * transferring data from the tuner via the bulk interface
	     */
	    private void prepareTransfers() throws LibUsbException
	    {
	    	if( mAvailableTransfers == null )
	    	{
	    		mAvailableTransfers = new LinkedTransferQueue<>();
	    		
		    	for( int x = 0; x < TRANSFER_BUFFER_POOL_SIZE; x++ )
		    	{
		    		Transfer transfer = LibUsb.allocTransfer();

		    		if( transfer == null )
		    		{
		    			throw new LibUsbException( "couldn't allocate transfer", 
		    						LibUsb.ERROR_NO_MEM );
		    		}
		    		
		    		final ByteBuffer buffer = 
		    				ByteBuffer.allocateDirect( mBufferSize );
		    		
		    		LibUsb.fillBulkTransfer( transfer, mDeviceHandle, USB_ENDPOINT, 
	    				buffer, BufferProcessor.this, "Buffer", USB_TIMEOUT_MS );

		    		mAvailableTransfers.add( transfer );
		    	}
	    	}
	    }
	}

	/**
	 * Fetches byte[] chunks from the raw sample buffer.  Converts each byte
	 * array and broadcasts the array to all registered listeners
	 */
	public class BufferDispatcher implements Runnable
	{
		@Override
        public void run()
        {
			try
			{
				ArrayList<byte[]> buffers = new ArrayList<>();
				
				mFilledBuffers.drainTo( buffers );

				for( byte[] buffer: buffers )
				{
					float[] realSamples = mSampleAdapter.convert( buffer );

					realSamples = mDCFilter.filter( realSamples );

					float[] quadratureSamples = mHilbertTransform.filter( realSamples );
					
					mComplexBufferBroadcaster.broadcast( 
							new ComplexBuffer( quadratureSamples ) );
				}
			}
			catch( Exception e )
			{
				mLog.error( "error during Airspy buffer dispatching", e );
			}
        }
	}
}<|MERGE_RESOLUTION|>--- conflicted
+++ resolved
@@ -6,7 +6,6 @@
 import java.util.ArrayList;
 import java.util.EnumSet;
 import java.util.List;
-import java.util.concurrent.CopyOnWriteArrayList;
 import java.util.concurrent.LinkedTransferQueue;
 import java.util.concurrent.ScheduledFuture;
 import java.util.concurrent.TimeUnit;
@@ -262,32 +261,6 @@
 		}
 	}
 	
-<<<<<<< HEAD
-    public static String getTransferStatus( int status )
-	{
-		switch( status )
-		{
-			case 0:
-				return "TRANSFER COMPLETED (0)";
-			case 1:
-				return "TRANSFER ERROR (1)";
-			case 2:
-				return "TRANSFER TIMED OUT (2)";
-			case 3:
-				return "TRANSFER CANCELLED (3)";
-			case 4:
-				return "TRANSFER STALL (4)";
-			case 5:
-				return "TRANSFER NO DEVICE (5)";
-			case 6:
-				return "TRANSFER OVERFLOW (6)";
-			default:
-				return "UNKNOWN TRANSFER STATUS (" + status + ")";
-		}
-	}
-
-    @Override
-=======
 	 public static String getTransferStatus( int status )
 	 {
 	 	switch( status )
@@ -313,7 +286,6 @@
 
 	 
 	@Override
->>>>>>> 64fee2c7
 	public void apply( TunerConfiguration config ) throws SourceException
 	{
 		if( config instanceof AirspyTunerConfiguration )
@@ -1243,13 +1215,8 @@
 	 */
     public void addListener( Listener<ComplexBuffer> listener )
     {
-<<<<<<< HEAD
-    	synchronized( mComplexBufferBroadcaster )
-    	{
-=======
     	synchronized ( mComplexBufferBroadcaster )
 		{
->>>>>>> 64fee2c7
         	mComplexBufferBroadcaster.addListener( listener );
 
     		if( mBufferProcessor == null || !mBufferProcessor.isRunning() )
@@ -1262,11 +1229,7 @@
 
     			thread.start();
     		}
-<<<<<<< HEAD
-    	}
-=======
-		}
->>>>>>> 64fee2c7
+		}
     }
 
 	/**
@@ -1275,24 +1238,15 @@
 	 */
     public void removeListener( Listener<ComplexBuffer> listener )
     {
-<<<<<<< HEAD
-    	synchronized( mComplexBufferBroadcaster )
-    	{
-=======
     	synchronized ( mComplexBufferBroadcaster )
 		{
->>>>>>> 64fee2c7
         	mComplexBufferBroadcaster.removeListener( listener );
         	
     		if( !mComplexBufferBroadcaster.hasListeners() )
     		{
     			mBufferProcessor.stop();
     		}
-<<<<<<< HEAD
-    	}
-=======
-		}
->>>>>>> 64fee2c7
+		}
     }
 	
 	/**
@@ -1307,11 +1261,7 @@
 		private AtomicBoolean mRunning = new AtomicBoolean();
 		private ByteBuffer mLibUsbHandlerStatus;
 		private boolean mCancel = false;
-<<<<<<< HEAD
-
-=======
- 
->>>>>>> 64fee2c7
+
 		@Override
         public void run()
         {
@@ -1323,60 +1273,12 @@
 					ThreadType.SOURCE_SAMPLE_PROCESSING, new BufferDispatcher(),
 					20, TimeUnit.MILLISECONDS );
 
-<<<<<<< HEAD
-	            mLibUsbHandlerStatus = ByteBuffer.allocateDirect( 4 );
-	            
-=======
 				mLibUsbHandlerStatus = ByteBuffer.allocateDirect( 4 );
 				
->>>>>>> 64fee2c7
 				List<Transfer> transfers = new ArrayList<>();
 				
 				mCancel = false;
 				
-<<<<<<< HEAD
-            	while( mRunning.get() )
-				{
-            		mAvailableTransfers.drainTo( transfers );
-            		
-            		for( Transfer transfer: transfers )
-            		{
-    					int result = LibUsb.submitTransfer( transfer );
-    					
-    					if( result == LibUsb.SUCCESS )
-    					{
-    						mTransfersInProgress.add( transfer );
-    					}
-						else
-						{
-    						mLog.error( "error submitting transfer [" + 
-    								LibUsb.errorName( result ) + "]" );
-    					}
-            		}
-            		
-					int result = LibUsb.handleEventsTimeoutCompleted( 
-						null, USB_TIMEOUT_MS, mLibUsbHandlerStatus.asIntBuffer() );
-					
-					if( result != LibUsb.SUCCESS )
-					{
-						mLog.error( "error handling events for libusb" );
-					}
-					
-					transfers.clear();
-					
-					mLibUsbHandlerStatus.rewind();
-				}
-            	
-            	if( mCancel )
-            	{
-            		for( Transfer transfer: mTransfersInProgress )
-            		{
-            			LibUsb.cancelTransfer( transfer );
-            		}
-            		
-            		int result = LibUsb.handleEventsTimeoutCompleted( null,
-        				USB_TIMEOUT_MS, mLibUsbHandlerStatus.asIntBuffer() );
-=======
 				while( mRunning.get() )
 				{
 					mAvailableTransfers.drainTo( transfers );
@@ -1398,15 +1300,12 @@
 					
 					int result = LibUsb.handleEventsTimeoutCompleted( 
 						null, USB_TIMEOUT_MS, mLibUsbHandlerStatus.asIntBuffer() );
->>>>>>> 64fee2c7
 					
 					if( result != LibUsb.SUCCESS )
 					{
 						mLog.error( "error handling events for libusb" );
 					}
 					
-<<<<<<< HEAD
-=======
 					transfers.clear();
 					
 					mLibUsbHandlerStatus.rewind();
@@ -1427,7 +1326,6 @@
 						mLog.error( "error handling events for libusb during cancel" );
 					}
 					
->>>>>>> 64fee2c7
 					mLibUsbHandlerStatus.rewind();
 				}
 			}
