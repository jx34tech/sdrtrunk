--- conflicted
+++ resolved
@@ -29,10 +29,6 @@
 import module.decode.config.DecodeConfiguration;
 import module.log.EventLogType;
 import module.log.config.EventLogConfiguration;
-
-import org.slf4j.Logger;
-import org.slf4j.LoggerFactory;
-
 import record.RecorderType;
 import record.config.RecordConfiguration;
 import source.SourceType;
@@ -51,8 +47,6 @@
 @XmlRootElement( name = "channel" )
 public class Channel extends Configuration implements IFrequencyChangeProcessor
 {
-	private final static Logger mLog = LoggerFactory.getLogger( Channel.class );
-
 	// Standard channels are persisted and traffic channels are temporary 
 	public enum ChannelType { STANDARD, TRAFFIC };
 	
@@ -197,87 +191,6 @@
 		return mChannelType;
 	}
 	
-<<<<<<< HEAD
-	/**
-	 * Orderly shutdown method when this channel is going to be deleted.
-	 */
-	public void dispose()
-	{
-		setEnabled( DISABLED, BROADCAST_CHANGE );
-
-		/* Broadcast channel deleted event */
-		fireChannelEvent( Event.CHANNEL_DELETED );
-		
-		mProcessingChain.dispose();
-		mProcessingChain = null;
-	}
-	
-	/**
-	 * Returns a full channel name containing the system, site and channel name.
-	 */
-	public String getChannelDisplayName()
-	{
-		StringBuilder sb = new StringBuilder();
-		
-		if( mSystem != null )
-		{
-			sb.append( mSystem.getName() );
-		}
-		else
-		{
-			sb.append( "-" );
-		}
-		
-		sb.append( "/" );
-		
-		if( mSite != null )
-		{
-			sb.append( mSite.getName() );
-		}
-		else
-		{
-			sb.append( "-" );
-		}
-		
-		sb.append( "/" );
-
-		sb.append( mName );
-		
-		return sb.toString();
-	}
-	
-	/**
-	 * Returns the tuner channel requirement for this channel when the source
-	 * configuration specifies a tuner and frequency as the source for this
-	 * channel.
-	 * 
-	 * If the source configuration is anything else, this method returns null.
-	 */
-    public TunerChannel getTunerChannel()
-    {
-        TunerChannel retVal = null;
-        
-        if( mSourceConfiguration.getSourceType() == SourceType.TUNER )
-        {
-            SourceConfigTuner config = (SourceConfigTuner)mSourceConfiguration;
-
-            retVal = new TunerChannel( Type.LOCKED, config.getFrequency(), 
-                    mDecodeConfiguration.getDecoderType().getChannelBandwidth() );
-        }
-        else if( mSourceConfiguration.getSourceType() == SourceType.RECORDING )
-        {
-            SourceConfigRecording config = 
-            		(SourceConfigRecording)mSourceConfiguration;
-
-            retVal = new TunerChannel( Type.LOCKED, config.getFrequency(), 
-                mDecodeConfiguration.getDecoderType().getChannelBandwidth() );
-        }
-        
-        return retVal;
-    }
-
-=======
->>>>>>> 64fee2c7
     /**
      * Returns the owning system for this channel.
      */
@@ -490,165 +403,10 @@
 	 * If the source configuration is not a tuner or recording, this method 
 	 * returns null.
 	 */
-<<<<<<< HEAD
-	private void setupRecording()
-	{
-		List<RecorderType> recorders = mRecordConfiguration.getRecorders();
-
-		if( !recorders.isEmpty() )
-		{
-			if( recorders.contains( RecorderType.AUDIO ) )
-			{
-				mProcessingChain.addAudioPacketListener( 
-						mResourceManager.getRecorderManager() );
-			}
-
-			/* Add baseband recorder */
-			if( ( recorders.contains( RecorderType.BASEBAND ) &&
-				  mChannelType == ChannelType.STANDARD ) )
-			{
-				mProcessingChain.addModule( RecorderManager.getBasebandRecorder( 
-					mResourceManager.getThreadPoolManager(), getChannelName() ) );
-			}
-			
-			/* Add traffic channel baseband recorder */
-			if( recorders.contains( RecorderType.TRAFFIC_BASEBAND ) &&
-				mChannelType == ChannelType.TRAFFIC )
-			{
-				mProcessingChain.addModule( RecorderManager.getBasebandRecorder( 
-					mResourceManager.getThreadPoolManager(), getChannelName() ) );
-			}
-		}
-	}
-	
-	private String getChannelName()
-	{
-		StringBuilder sb = new StringBuilder();
-		sb.append( mSystem );
-		sb.append( "_" );
-		sb.append( mSite );
-		sb.append( "_" );
-		sb.append( mName );
-		
-		return sb.toString();
-	}
-	
-	private void setupLogging()
-	{
-		if( mProcessingChain != null )
-		{
-			String channelName = getChannelName();
-			
-			List<Module> loggers = mResourceManager.getEventLogManager()
-					.getLoggers( mEventLogConfiguration, channelName );
-			
-			if( !loggers.isEmpty() )
-			{
-				mProcessingChain.addModules( loggers );
-			}
-		}
-	}
-	
-	private void setupProcessingChain()
-	{
-		if( mProcessingChain == null )
-		{
-			mProcessingChain = new ProcessingChain( getName() );
-			
-			/* Get the optional alias list for the decode modules to use */
-			AliasList aliasList = mResourceManager.getPlaylistManager()
-					.getPlayist().getAliasDirectory().getAliasList( mAliasListName );
-			
-			/* Add the channel state as a module */
-			mProcessingChain.addModule( mChannelState );
-			
-			/* Processing Modules */
-			List<Module> modules = DecoderFactory.getModules( mChannelType, 
-				mResourceManager, mDecodeConfiguration, mRecordConfiguration,
-				mAuxDecodeConfiguration, aliasList, mSystem, 
-				mSite, mName );
-			
-			mProcessingChain.addModules( modules );
-
-			/* Get message filters for the set of processing modules */
-			FilterSet<Message> messageFilter = DecoderFactory.getMessageFilters( modules ); 
-			
-			/* Setup the message activity model and add message listeners */
-			mMessageActivityModel = new MessageActivityModel( messageFilter );
-			mProcessingChain.addMessageListener( mMessageActivityModel );
-			
-			/* Add audio manager as listener for audio packets */
-			mProcessingChain.addAudioPacketListener( 
-					mResourceManager.getAudioManager() );
-
-			/* Add system-wide message listeners */
-			mProcessingChain.addMessageListeners( 
-					mResourceManager.getChannelManager().getMessageListeners() );
-			
-			/* Add individual message listeners */
-			mProcessingChain.addMessageListeners( mMessageListeners );
-
-			/* Create the call event model to receive call events */
-			mCallEventModel = new CallEventModel();
-			mProcessingChain.addCallEventListener( mCallEventModel );
-			
-			setupLogging();
-			
-			setupRecording();
-			
-			/* Inject channel metadata that will be inserted into audio packets
-			 * for the recorder manager and streaming */
-			mProcessingChain.broadcast( 
-					new Metadata( MetadataType.SYSTEM, mSystem.getName() ) );
-			mProcessingChain.broadcast( 
-					new Metadata( MetadataType.SITE_ID, mSite.getName() ) );
-			mProcessingChain.broadcast( 
-					new Metadata( MetadataType.CHANNEL_NAME, mName ) );
-		}
-	}
-
-	/**
-	 * Attempts to obtain a source and apply it to the processing chain.
-	 * 
-	 * @throws SourceException - if the processing chain is not setup or if
-	 * there is an error produced while obtaining the source
-	 */
-	private void setupSource() throws SourceException
-	{
-		if( mProcessingChain != null )
-		{
-			Source source = mResourceManager.getSourceManager()
-			.getSource( getSourceConfiguration(), getDecodeConfiguration()
-					.getDecoderType().getChannelBandwidth() );
-			
-			if( source != null )
-			{
-				mProcessingChain.setSource( source );
-			}
-			else
-			{
-				throw new SourceException( "Couldn't obtain tuner channel source" );
-			}
-		}
-		else
-		{
-			throw new SourceException( "Cannot obtain source for a null "
-				+ "processing chain - setup the processing chain first" );
-		}
-	}
-	
-	/**
-	 * Stops the channel processing chain
-	 */
-	private void stop()
-	{
-		if( !mEnabled && mProcessingChain != null )
-=======
 	@XmlTransient
     public TunerChannel getTunerChannel()
     {
 		if( mTunerChannel == null )
->>>>>>> 64fee2c7
 		{
 	        if( mSourceConfiguration.getSourceType() == SourceType.TUNER )
 	        {
